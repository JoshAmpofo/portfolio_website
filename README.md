<<<<<<< HEAD
# Portfolio Website

A modern, interactive portfolio website built with TypeScript to showcase bioinformatics and machine learning projects. This project demonstrates the integration of AI-assisted development tools and best practices in modern web development.

## 🎯 Project Purpose

This portfolio website serves as a professional showcase for bioinformatics and machine learning projects, built using cutting-edge web technologies and AI-assisted development practices. The project emphasizes:

- **Clean, maintainable TypeScript code** with comprehensive documentation
- **AI-assisted development** using GitHub Copilot and Gemini-CLI
- **Modern web development practices** with proper project structure
- **Interactive user experience** for project exploration
- **Professional presentation** of technical work and achievements

## 🚀 Setup and Run Instructions

### Prerequisites

- **Node.js** (v18.0.0 or higher)
- **npm** or **yarn** package manager
- **Git** for version control

### Installation

1. **Clone the repository**
=======
# Josh Ampofo - Bioinformatics & Machine Learning Portfolio

A modern, responsive portfolio website showcasing bioinformatics and machine learning projects. Built with vanilla HTML, CSS, and JavaScript for optimal performance and compatibility.

## 🌟 Features

- **Responsive Design**: Fully responsive layout that works on all devices
- **Modern UI/UX**: Clean, professional design with smooth animations
- **Project Filtering**: Interactive project gallery with category filtering
- **Contact Form**: Functional contact form with validation
- **Accessibility**: WCAG compliant with keyboard navigation support
- **SEO Optimized**: Proper meta tags and semantic HTML structure
- **Performance**: Optimized for fast loading and smooth user experience

## 🛠️ Technical Stack

- **Frontend**: HTML5, CSS3, JavaScript (ES6+)
- **Styling**: CSS Grid, Flexbox, CSS Custom Properties
- **Icons**: Font Awesome
- **Fonts**: Inter (Google Fonts)
- **Animations**: CSS Transitions and Keyframes

## 📁 Project Structure

```
portfolio_website/
├── index.html          # Main HTML file
├── styles.css          # CSS styles and responsive design
├── script.js           # JavaScript functionality
└── README.md           # Project documentation
```

## 🚀 Quick Start

1. **Clone the repository**:
>>>>>>> 06ee71bb
   ```bash
   git clone https://github.com/JoshAmpofo/portfolio_website.git
   cd portfolio_website
   ```

<<<<<<< HEAD
2. **Install dependencies**
   ```bash
   npm install
   # or
   yarn install
   ```

3. **Set up environment variables**
   ```bash
   cp .env.example .env.local
   # Edit .env.local with your configuration
   ```

### Development

1. **Start the development server**
   ```bash
   npm run dev
   # or
   yarn dev
   ```

2. **Open your browser**
   Navigate to `http://localhost:3000`

3. **Start developing**
   The development server supports hot reloading for instant feedback

### Build and Deployment

1. **Build for production**
   ```bash
   npm run build
   # or
   yarn build
   ```

2. **Preview production build**
   ```bash
   npm run preview
   # or
   yarn preview
   ```

3. **Deploy**
   ```bash
   npm run deploy
   # or
   yarn deploy
   ```

## ✨ Features to Implement

### Core Features
- [ ] **Responsive Design** - Mobile-first approach with seamless desktop experience
- [ ] **Project Showcase** - Interactive gallery of bioinformatics and ML projects
- [ ] **About Section** - Professional background and expertise overview
- [ ] **Contact Form** - Functional contact system with form validation
- [ ] **Skills Visualization** - Interactive charts showing technical competencies
- [ ] **Blog/Articles** - Technical writing and project documentation
- [ ] **Resume/CV Download** - Downloadable professional documents

### Interactive Features
- [ ] **Project Filtering** - Filter projects by technology, domain, or type
- [ ] **Search Functionality** - Search across projects and content
- [ ] **Dark/Light Theme** - User preference theme switching
- [ ] **Animations** - Smooth transitions and micro-interactions
- [ ] **Code Snippets** - Syntax-highlighted code examples
- [ ] **Live Demos** - Embedded project demonstrations

### Advanced Features
- [ ] **Performance Optimization** - Lazy loading, image optimization, caching
- [ ] **SEO Optimization** - Meta tags, structured data, sitemap
- [ ] **Analytics Integration** - User behavior tracking and insights
- [ ] **Progressive Web App** - Offline functionality and mobile app features
- [ ] **Accessibility** - WCAG compliance and screen reader support
- [ ] **Internationalization** - Multi-language support

## 🛠 Technologies to Use

### Core Stack
- **Frontend Framework**: Next.js 14+ with App Router
- **Language**: TypeScript 5+
- **Styling**: Tailwind CSS with custom components
- **UI Components**: Shadcn/ui or Radix UI primitives
- **State Management**: Zustand or React Query

### Development Tools
- **Package Manager**: npm or yarn
- **Bundler**: Vite or Next.js built-in
- **Linting**: ESLint with TypeScript rules
- **Formatting**: Prettier with custom configuration
- **Testing**: Jest + React Testing Library
- **E2E Testing**: Playwright or Cypress

### Build and Deployment
- **Hosting**: Vercel, Netlify, or GitHub Pages
- **Database**: Supabase or PlanetScale (if needed)
- **Analytics**: Vercel Analytics or Google Analytics
- **Monitoring**: Sentry for error tracking

### Development Workflow
- **Version Control**: Git with conventional commits
- **CI/CD**: GitHub Actions
- **Code Review**: CodeRabbit for automated reviews
- **Documentation**: TypeDoc for API documentation

## 🤖 AI Usage Notes

### AI Tools and Contexts

#### GitHub Copilot
- **Primary Use**: Code completion and generation
- **Context**: TypeScript/React patterns, component structure
- **Best Practices**: 
  - Write clear, descriptive comments for better suggestions
  - Use meaningful variable and function names
  - Structure code in small, focused functions

#### Gemini-CLI
- **Primary Use**: Project planning and architecture decisions
- **Context**: Full project understanding and strategic guidance
- **Best Practices**:
  - Provide comprehensive project context
  - Ask for architectural reviews and best practice validation
  - Use for complex problem-solving and optimization strategies

#### CodeRabbit (Code Review)
- **Primary Use**: Automated code review and quality assurance
- **Context**: Pull request analysis and improvement suggestions
- **Integration**: 
  - Configured for TypeScript-specific reviews
  - Security vulnerability detection
  - Performance optimization recommendations

### AI-Assisted Development Workflow

1. **Planning Phase**: Use Gemini-CLI for architectural decisions
2. **Development Phase**: Leverage Copilot for code generation
3. **Review Phase**: CodeRabbit for automated quality checks
4. **Documentation Phase**: AI assistance for comprehensive documentation

### Guidelines for AI Collaboration

- **Clear Intent**: Always provide clear context and objectives
- **Code Quality**: Maintain high standards despite AI assistance
- **Human Oversight**: Review and understand all AI-generated code
- **Iterative Improvement**: Use AI feedback to continuously improve code quality
- **Documentation**: Document AI usage and decision-making processes

## 📁 Project Structure

```
portfolio_website/
├── src/
│   ├── components/          # Reusable UI components
│   ├── pages/              # Page components
│   ├── hooks/              # Custom React hooks
│   ├── utils/              # Utility functions
│   ├── types/              # TypeScript type definitions
│   ├── styles/             # Global styles and themes
│   └── data/               # Static data and content
├── public/                 # Static assets
├── docs/                   # Project documentation
├── tests/                  # Test files
├── .github/                # GitHub workflows and templates
└── config/                 # Configuration files
```

## 📚 Documentation Standards

- **Inline Comments**: Explain complex logic and business rules
- **JSDoc**: Document all public functions and components
- **README**: Keep project documentation current and comprehensive
- **Changelog**: Track all notable changes and updates
- **API Documentation**: Auto-generated with TypeDoc

## 🤝 Contributing

1. Follow the project rules outlined in `project_rules.md`
2. Write comprehensive tests for new features
3. Ensure TypeScript compliance and proper typing
4. Use conventional commit messages
5. Request AI-assisted code reviews when appropriate

## 📄 License

This project is licensed under the MIT License.

## 🔗 Links

- **Live Demo**: [Coming Soon]
- **Design System**: [Coming Soon]
- **API Documentation**: [Coming Soon]
- **Project Board**: [GitHub Projects](https://github.com/JoshAmpofo/portfolio_website/projects)
=======
2. **Open locally**:
   Simply open `index.html` in your web browser, or use a local server:
   ```bash
   python3 -m http.server 8000
   # Then visit http://localhost:8000
   ```

## 🌐 Deployment Options

### GitHub Pages
1. Push your code to a GitHub repository
2. Go to Settings > Pages
3. Select source as "Deploy from a branch"
4. Choose main branch and root folder
5. Your site will be available at `https://yourusername.github.io/portfolio_website`

### Netlify
1. Connect your GitHub repository to Netlify
2. Set build command: (leave empty)
3. Set publish directory: `/`
4. Deploy automatically on every push

### Vercel
1. Import your GitHub repository to Vercel
2. No build configuration needed
3. Deploy automatically

## 🎨 Customization

### Adding New Projects
Edit the `projects` array in `script.js`:

```javascript
const projects = [
    {
        id: 7,
        title: "Your New Project",
        description: "Project description...",
        category: "bioinformatics", // or "machine-learning", "data-analysis"
        tags: ["Python", "TensorFlow", "etc"],
        icon: "fas fa-dna", // FontAwesome icon
        github: "https://github.com/yourusername/project",
        demo: "https://your-demo-url.com",
        featured: true
    }
];
```

### Updating Personal Information
1. **Contact Details**: Update email, LinkedIn, and GitHub links in `index.html`
2. **Bio and Stats**: Modify the About section content
3. **Skills**: Update the skills categories and items in `index.html`

### Styling Changes
Modify CSS custom properties in `styles.css`:

```css
:root {
    --primary-color: #3b82f6;    /* Main brand color */
    --secondary-color: #1e40af;  /* Secondary brand color */
    --accent-color: #06b6d4;     /* Accent color */
    /* ... other variables */
}
```

## 📱 Responsive Breakpoints

- **Desktop**: 1200px and above
- **Tablet**: 768px - 1199px
- **Mobile**: 480px - 767px
- **Small Mobile**: Below 480px

## ⚡ Performance Features

- **Smooth Scrolling**: CSS and JavaScript-based smooth navigation
- **Lazy Loading**: Intersection Observer for animations
- **Debounced Events**: Optimized scroll and resize handlers
- **Minimal Dependencies**: Only essential external resources

## 🔧 Browser Support

- Chrome 88+
- Firefox 78+
- Safari 14+
- Edge 88+

## 🤝 Contributing

Feel free to fork this project and customize it for your own portfolio. If you make improvements that could benefit others, pull requests are welcome!

## 📄 License

This project is open source and available under the [MIT License](LICENSE).

## 📞 Contact

Josh Ampofo - [josh@example.com](mailto:josh@example.com)

Project Link: [https://github.com/JoshAmpofo/portfolio_website](https://github.com/JoshAmpofo/portfolio_website)
>>>>>>> 06ee71bb
<|MERGE_RESOLUTION|>--- conflicted
+++ resolved
@@ -1,30 +1,3 @@
-<<<<<<< HEAD
-# Portfolio Website
-
-A modern, interactive portfolio website built with TypeScript to showcase bioinformatics and machine learning projects. This project demonstrates the integration of AI-assisted development tools and best practices in modern web development.
-
-## 🎯 Project Purpose
-
-This portfolio website serves as a professional showcase for bioinformatics and machine learning projects, built using cutting-edge web technologies and AI-assisted development practices. The project emphasizes:
-
-- **Clean, maintainable TypeScript code** with comprehensive documentation
-- **AI-assisted development** using GitHub Copilot and Gemini-CLI
-- **Modern web development practices** with proper project structure
-- **Interactive user experience** for project exploration
-- **Professional presentation** of technical work and achievements
-
-## 🚀 Setup and Run Instructions
-
-### Prerequisites
-
-- **Node.js** (v18.0.0 or higher)
-- **npm** or **yarn** package manager
-- **Git** for version control
-
-### Installation
-
-1. **Clone the repository**
-=======
 # Josh Ampofo - Bioinformatics & Machine Learning Portfolio
 
 A modern, responsive portfolio website showcasing bioinformatics and machine learning projects. Built with vanilla HTML, CSS, and JavaScript for optimal performance and compatibility.
@@ -60,209 +33,11 @@
 ## 🚀 Quick Start
 
 1. **Clone the repository**:
->>>>>>> 06ee71bb
    ```bash
    git clone https://github.com/JoshAmpofo/portfolio_website.git
    cd portfolio_website
    ```
 
-<<<<<<< HEAD
-2. **Install dependencies**
-   ```bash
-   npm install
-   # or
-   yarn install
-   ```
-
-3. **Set up environment variables**
-   ```bash
-   cp .env.example .env.local
-   # Edit .env.local with your configuration
-   ```
-
-### Development
-
-1. **Start the development server**
-   ```bash
-   npm run dev
-   # or
-   yarn dev
-   ```
-
-2. **Open your browser**
-   Navigate to `http://localhost:3000`
-
-3. **Start developing**
-   The development server supports hot reloading for instant feedback
-
-### Build and Deployment
-
-1. **Build for production**
-   ```bash
-   npm run build
-   # or
-   yarn build
-   ```
-
-2. **Preview production build**
-   ```bash
-   npm run preview
-   # or
-   yarn preview
-   ```
-
-3. **Deploy**
-   ```bash
-   npm run deploy
-   # or
-   yarn deploy
-   ```
-
-## ✨ Features to Implement
-
-### Core Features
-- [ ] **Responsive Design** - Mobile-first approach with seamless desktop experience
-- [ ] **Project Showcase** - Interactive gallery of bioinformatics and ML projects
-- [ ] **About Section** - Professional background and expertise overview
-- [ ] **Contact Form** - Functional contact system with form validation
-- [ ] **Skills Visualization** - Interactive charts showing technical competencies
-- [ ] **Blog/Articles** - Technical writing and project documentation
-- [ ] **Resume/CV Download** - Downloadable professional documents
-
-### Interactive Features
-- [ ] **Project Filtering** - Filter projects by technology, domain, or type
-- [ ] **Search Functionality** - Search across projects and content
-- [ ] **Dark/Light Theme** - User preference theme switching
-- [ ] **Animations** - Smooth transitions and micro-interactions
-- [ ] **Code Snippets** - Syntax-highlighted code examples
-- [ ] **Live Demos** - Embedded project demonstrations
-
-### Advanced Features
-- [ ] **Performance Optimization** - Lazy loading, image optimization, caching
-- [ ] **SEO Optimization** - Meta tags, structured data, sitemap
-- [ ] **Analytics Integration** - User behavior tracking and insights
-- [ ] **Progressive Web App** - Offline functionality and mobile app features
-- [ ] **Accessibility** - WCAG compliance and screen reader support
-- [ ] **Internationalization** - Multi-language support
-
-## 🛠 Technologies to Use
-
-### Core Stack
-- **Frontend Framework**: Next.js 14+ with App Router
-- **Language**: TypeScript 5+
-- **Styling**: Tailwind CSS with custom components
-- **UI Components**: Shadcn/ui or Radix UI primitives
-- **State Management**: Zustand or React Query
-
-### Development Tools
-- **Package Manager**: npm or yarn
-- **Bundler**: Vite or Next.js built-in
-- **Linting**: ESLint with TypeScript rules
-- **Formatting**: Prettier with custom configuration
-- **Testing**: Jest + React Testing Library
-- **E2E Testing**: Playwright or Cypress
-
-### Build and Deployment
-- **Hosting**: Vercel, Netlify, or GitHub Pages
-- **Database**: Supabase or PlanetScale (if needed)
-- **Analytics**: Vercel Analytics or Google Analytics
-- **Monitoring**: Sentry for error tracking
-
-### Development Workflow
-- **Version Control**: Git with conventional commits
-- **CI/CD**: GitHub Actions
-- **Code Review**: CodeRabbit for automated reviews
-- **Documentation**: TypeDoc for API documentation
-
-## 🤖 AI Usage Notes
-
-### AI Tools and Contexts
-
-#### GitHub Copilot
-- **Primary Use**: Code completion and generation
-- **Context**: TypeScript/React patterns, component structure
-- **Best Practices**: 
-  - Write clear, descriptive comments for better suggestions
-  - Use meaningful variable and function names
-  - Structure code in small, focused functions
-
-#### Gemini-CLI
-- **Primary Use**: Project planning and architecture decisions
-- **Context**: Full project understanding and strategic guidance
-- **Best Practices**:
-  - Provide comprehensive project context
-  - Ask for architectural reviews and best practice validation
-  - Use for complex problem-solving and optimization strategies
-
-#### CodeRabbit (Code Review)
-- **Primary Use**: Automated code review and quality assurance
-- **Context**: Pull request analysis and improvement suggestions
-- **Integration**: 
-  - Configured for TypeScript-specific reviews
-  - Security vulnerability detection
-  - Performance optimization recommendations
-
-### AI-Assisted Development Workflow
-
-1. **Planning Phase**: Use Gemini-CLI for architectural decisions
-2. **Development Phase**: Leverage Copilot for code generation
-3. **Review Phase**: CodeRabbit for automated quality checks
-4. **Documentation Phase**: AI assistance for comprehensive documentation
-
-### Guidelines for AI Collaboration
-
-- **Clear Intent**: Always provide clear context and objectives
-- **Code Quality**: Maintain high standards despite AI assistance
-- **Human Oversight**: Review and understand all AI-generated code
-- **Iterative Improvement**: Use AI feedback to continuously improve code quality
-- **Documentation**: Document AI usage and decision-making processes
-
-## 📁 Project Structure
-
-```
-portfolio_website/
-├── src/
-│   ├── components/          # Reusable UI components
-│   ├── pages/              # Page components
-│   ├── hooks/              # Custom React hooks
-│   ├── utils/              # Utility functions
-│   ├── types/              # TypeScript type definitions
-│   ├── styles/             # Global styles and themes
-│   └── data/               # Static data and content
-├── public/                 # Static assets
-├── docs/                   # Project documentation
-├── tests/                  # Test files
-├── .github/                # GitHub workflows and templates
-└── config/                 # Configuration files
-```
-
-## 📚 Documentation Standards
-
-- **Inline Comments**: Explain complex logic and business rules
-- **JSDoc**: Document all public functions and components
-- **README**: Keep project documentation current and comprehensive
-- **Changelog**: Track all notable changes and updates
-- **API Documentation**: Auto-generated with TypeDoc
-
-## 🤝 Contributing
-
-1. Follow the project rules outlined in `project_rules.md`
-2. Write comprehensive tests for new features
-3. Ensure TypeScript compliance and proper typing
-4. Use conventional commit messages
-5. Request AI-assisted code reviews when appropriate
-
-## 📄 License
-
-This project is licensed under the MIT License.
-
-## 🔗 Links
-
-- **Live Demo**: [Coming Soon]
-- **Design System**: [Coming Soon]
-- **API Documentation**: [Coming Soon]
-- **Project Board**: [GitHub Projects](https://github.com/JoshAmpofo/portfolio_website/projects)
-=======
 2. **Open locally**:
    Simply open `index.html` in your web browser, or use a local server:
    ```bash
@@ -361,5 +136,4 @@
 
 Josh Ampofo - [josh@example.com](mailto:josh@example.com)
 
-Project Link: [https://github.com/JoshAmpofo/portfolio_website](https://github.com/JoshAmpofo/portfolio_website)
->>>>>>> 06ee71bb
+Project Link: [https://github.com/JoshAmpofo/portfolio_website](https://github.com/JoshAmpofo/portfolio_website)